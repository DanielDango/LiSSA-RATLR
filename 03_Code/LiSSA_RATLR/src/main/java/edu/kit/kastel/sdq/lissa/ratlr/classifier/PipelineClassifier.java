/* Licensed under MIT 2025. */
package edu.kit.kastel.sdq.lissa.ratlr.classifier;

import java.util.*;
import java.util.concurrent.atomic.AtomicInteger;

import edu.kit.kastel.sdq.lissa.ratlr.configuration.ModuleConfiguration;
import edu.kit.kastel.sdq.lissa.ratlr.context.ContextStore;
import edu.kit.kastel.sdq.lissa.ratlr.elementstore.ElementStore;
import edu.kit.kastel.sdq.lissa.ratlr.knowledge.Element;
import edu.kit.kastel.sdq.lissa.ratlr.utils.Pair;

/**
 * A classifier that processes elements through a pipeline of multiple classifier stages.
 * Each stage consists of one or more classifiers that vote on whether elements are related.
 * Elements must receive a majority vote from the classifiers in a stage to proceed to the next stage.
 * This approach allows for more robust classification by combining multiple classification strategies.
 * <p>
 * The pipeline classifier and its stages can access shared context via a {@link edu.kit.kastel.sdq.lissa.ratlr.context.ContextStore},
 * which is passed to each classifier during instantiation.
 * </p>
 */
public class PipelineClassifier extends Classifier {
    /**
     * The list of classifier stages, where each stage is a list of classifiers.
     */
    private final List<List<Classifier>> classifiers;

    /**
     * Creates a new pipeline classifier from a list of configuration lists.
     * Each inner list represents a stage in the pipeline, and each configuration
     * in a stage is used to create a classifier. All classifiers receive the shared {@link ContextStore}.
     *
     * @param configs A list of configuration lists, where each inner list represents a stage
     * @param contextStore The shared context store for pipeline components
     */
    public PipelineClassifier(List<List<ModuleConfiguration>> configs, ContextStore contextStore) {
        super(1, contextStore);
        this.classifiers = configs.stream()
                .map(it -> it.stream()
                        .map(config -> Classifier.createClassifier(config, contextStore))
                        .toList())
                .toList();
    }

    /**
     * Creates a new pipeline classifier with the specified classifiers and thread count.
     * This constructor is used internally for creating thread-local copies.
     *
     * @param classifiers The list of classifier stages
     * @param threads The number of threads to use for parallel processing
     */
    private PipelineClassifier(List<List<Classifier>> classifiers, int threads, ContextStore contextStore) {
        super(threads, contextStore);
        this.classifiers = classifiers.stream().map(List::copyOf).toList();
    }

    /**
     * Classifies elements through the pipeline of classifier stages.
     * Each stage reduces the number of potential trace links based on majority voting
     * among its classifiers. The process continues until either all stages are processed
     * or no trace links remain.
     *
     * @param sourceStore The store containing source elements
     * @param targetStore The store containing target elements
     * @return A list of classification results for the remaining trace links
     */
    @Override
    public List<ClassificationResult> classify(ElementStore sourceStore, ElementStore targetStore) {
        List<ClassificationResult> results = new ArrayList<>();
        List<Pair<Element, Element>> tasks = createClassificationTasks(sourceStore, targetStore);

        int layerNum = 0;
        for (List<Classifier> layer : classifiers) {
            logger.info("Invoking layer {} with {} classifiers and {} tasks", layerNum, layer.size(), tasks.size());
            layerNum++;

            List<Pair<Element, Element>> layerResults = calculateRemainingCandidates(tasks, layer);
            logger.info("Reduced targets @ layer {} from {} to {}", layerNum, tasks.size(), layerResults.size());

            tasks = layerResults;
            if (tasks.isEmpty()) {
                logger.info("No remaining targets after layer {}, stopping classification.", layerNum);
                break;
            }
        }

        for (Pair<Element, Element> sourceXtarget : tasks) {
            ClassificationResult result = ClassificationResult.of(sourceXtarget.first(), sourceXtarget.second(), 1.0);
            results.add(result);
        }

        return results;
    }

    /**
     * Calculates the remaining candidates after processing through a stage of classifiers.
     * Each classifier in the stage votes on whether elements are related, and elements
     * must receive a majority vote to proceed to the next stage.
     *
     * @param tasks The list of element pairs to classify
     * @param classifiers The list of classifiers in the current stage
     * @return A list of element pairs that received a majority vote
     */
    private List<Pair<Element, Element>> calculateRemainingCandidates(
            List<Pair<Element, Element>> tasks, List<Classifier> classifiers) {
        Map<Pair<Element, Element>, AtomicInteger> counter = new LinkedHashMap<>();
        for (var task : tasks) {
            counter.put(task, new AtomicInteger(0));
        }

        for (Classifier classifier : classifiers) {
            if (tasks.isEmpty()) break;
            List<ClassificationResult> classificationResults;
            if (classifier.threads <= 1) {
                classificationResults = tasks.stream()
                        .map(e -> classifier.classify(e.first(), e.second()))
                        .filter(Optional::isPresent)
                        .map(Optional::get)
                        .toList();
            } else {
                classificationResults = classifier.parallelClassify(tasks).stream()
                        .filter(Objects::nonNull)
                        .toList();
            }
            for (var result : classificationResults) {
                counter.get(new Pair<>(result.source(), result.target())).incrementAndGet();
            }
        }

        List<Pair<Element, Element>> remainingTargetsAfterMajorityVote = new ArrayList<>();
        int majorityThreshold = (int) Math.ceil(classifiers.size() / 2.0);
        for (var entry : counter.entrySet()) {
            if (entry.getValue().get() >= majorityThreshold) {
                remainingTargetsAfterMajorityVote.add(entry.getKey());
            }
        }

        return remainingTargetsAfterMajorityVote;
    }

    @Override
<<<<<<< HEAD
    public Classifier copyOf() {
        return new PipelineClassifier(classifiers, this.threads);
=======
    protected Classifier copyOf() {
        return new PipelineClassifier(classifiers, this.threads, this.contextStore);
>>>>>>> 53044ecb
    }

    @Override
    public void setClassificationPrompt(String prompt) {
        throw new UnsupportedOperationException("PipelineClassifier does not support setting a classification prompt.");
    }

    /**
     * This method is not supported by the pipeline classifier.
     * The pipeline classifier processes elements through multiple stages and cannot
     * classify single pairs directly.
     *
     * @throws UnsupportedOperationException Always thrown, as this operation is not supported
     */
    @Override
    protected Optional<ClassificationResult> classify(Element source, Element targets) {
        throw new UnsupportedOperationException("PipelineClassifier does not support single pair classification.");
    }
}<|MERGE_RESOLUTION|>--- conflicted
+++ resolved
@@ -140,13 +140,8 @@
     }
 
     @Override
-<<<<<<< HEAD
     public Classifier copyOf() {
-        return new PipelineClassifier(classifiers, this.threads);
-=======
-    protected Classifier copyOf() {
         return new PipelineClassifier(classifiers, this.threads, this.contextStore);
->>>>>>> 53044ecb
     }
 
     @Override
