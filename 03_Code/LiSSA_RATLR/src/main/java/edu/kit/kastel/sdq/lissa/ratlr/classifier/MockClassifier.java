--- conflicted
+++ resolved
@@ -35,13 +35,8 @@
     }
 
     @Override
-<<<<<<< HEAD
     public Classifier copyOf() {
-        return new MockClassifier();
-=======
-    protected Classifier copyOf() {
         return new MockClassifier(contextStore);
->>>>>>> 53044ecb
     }
 
     @Override
