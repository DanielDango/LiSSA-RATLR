--- conflicted
+++ resolved
@@ -906,33 +906,4 @@
   urldate = {2025-05-20},
   pubstate = {prepublished},
   keywords = {Computer Science - Artificial Intelligence,Computer Science - Computation and Language}
-}
-
-<<<<<<< HEAD
-@online{zou2025NaturalLanguageProgramming,
-  title = {Natural {{Language-Programming Language Software Traceability Link Recovery Needs More}} than {{Textual Similarity}}},
-  author = {Zou, Zhiyuan and Wang, Bangchao and Liang, Peng and Bi, Tingting and Jin, Huan},
-  date = {2025-09-06},
-  eprint = {2509.05585},
-  eprinttype = {arXiv},
-  eprintclass = {cs},
-  doi = {10.48550/arXiv.2509.05585},
-  url = {http://arxiv.org/abs/2509.05585},
-  urldate = {2025-10-14},
-  pubstate = {prepublished},
-  keywords = {Computer Science - Artificial Intelligence,Computer Science - Software Engineering}
-=======
-@misc{schwab_danieldangoreplication-package-automated-prompt-engineering-for-traceability-link-recovery_2025,
-    title = {{DanielDango}/{Replication}-{Package}-{Automated}-{Prompt}-{Engineering}-for-{Traceability}-{Link}-{Recovery}: v0 {Initialize} {Repo}},
-    copyright = {MIT License},
-    shorttitle = {{DanielDango}/{Replication}-{Package}-{Automated}-{Prompt}-{Engineering}-for-{Traceability}-{Link}-{Recovery}},
-    url = {https://zenodo.org/doi/10.5281/zenodo.17350134},
-    abstract = {No description provided.},
-    urldate = {2025-10-14},
-    publisher = {Zenodo},
-    author = {Schwab, Daniel},
-    month = oct,
-    year = {2025},
-    doi = {10.5281/ZENODO.17350134},
->>>>>>> d2dece0c
 }