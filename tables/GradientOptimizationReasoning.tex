--- conflicted
+++ resolved
@@ -8,20 +8,19 @@
 \providecommand{\Avg}{Avg}
 \providecommand{\WeightedAvg}{WeightedAvg}
 
-\begin{tabularx}{\hsize}{p{1.3em}l Z  Z  Z  Z  Z  Z  Z  Z  Z  Z  Z  Z  Z  Z }
+\begin{tabularx}{\hsize}{p{1.3em}l Z  Z  Z  Z  Z  Z  Z }
     \toprule
-    \multirow{2}{1em}[-0.45em]{\rotatebox{90}{Dataset}} & \multirow{2}{*}[-0.9em]{\rotatebox{90}{Metric}}  & \multicolumn{ 2 }{c}{KISS-Original}  & \multicolumn{ 2 }{c}{COT-Original}  & \multicolumn{ 2 }{c}{gradient (\iter=2)}  & \multicolumn{ 2 }{c}{gradient (\iter=3)}  & \multicolumn{ 2 }{c}{gradient (\iter=4)}  & \multicolumn{ 2 }{c}{gradient (\iter=5)}  & \multicolumn{ 2 }{c}{unknown}                                                                                          \\
-    \cmidrule(lr){ 3-4 }
-    \cmidrule(lr){ 5-6 }
-    \cmidrule(lr){ 7-8 }
-    \cmidrule(lr){ 9-10 }
-    \cmidrule(lr){ 11-12 }
-    \cmidrule(lr){ 13-14 }
-    \cmidrule(lr){ 15-16 }
-    &                            & reasoning|GPT-4o-mini        & simple|GPT-4o-mini        & reasoning|GPT-4o-mini        & simple|GPT-4o-mini        & reasoning|GPT-4o-mini        & simple|GPT-4o-mini        & reasoning|GPT-4o-mini        & simple|GPT-4o-mini        & reasoning|GPT-4o-mini        & simple|GPT-4o-mini        & reasoning|GPT-4o-mini        & simple|GPT-4o-mini        & reasoning|GPT-4o-mini        & simple|GPT-4o-mini           \\
+    \multirow{2}{1em}[-0.45em]{\rotatebox{90}{Dataset}} & \multirow{2}{*}[-0.9em]{\rotatebox{90}{Metric}}  & \multicolumn{ 1 }{c}{KISS-Original}  & \multicolumn{ 1 }{c}{COT-Original}  & \multicolumn{ 1 }{c}{gradient (\iter=2)}  & \multicolumn{ 1 }{c}{gradient (\iter=3)}  & \multicolumn{ 1 }{c}{gradient (\iter=4)}  & \multicolumn{ 1 }{c}{gradient (\iter=5)}  & \multicolumn{ 1 }{c}{unknown}                                                                                          \\
+    \cmidrule(lr){ 3-3 }
+    \cmidrule(lr){ 4-4 }
+    \cmidrule(lr){ 5-5 }
+    \cmidrule(lr){ 6-6 }
+    \cmidrule(lr){ 7-7 }
+    \cmidrule(lr){ 8-8 }
+    \cmidrule(lr){ 9-9 }
+    &                            & GPT-4o-mini        & GPT-4o-mini        & GPT-4o-mini        & GPT-4o-mini        & GPT-4o-mini        & GPT-4o-mini        & GPT-4o-mini           \\
     \midrule
     \multirow{ 3 }{*}{\rotatebox{90}{\CMOneNASA}}
-<<<<<<< HEAD
     & P.    & 0.341    & 0.338    & \textbf{ 0.397 }    & \textbf{ 0.397 }    & \textbf{ 0.397 }    & \textbf{ 0.397 }    & 0.373 \\
     & R.    & \textbf{ 0.644 }    & 0.6    & \textbf{ 0.644 }    & \textbf{ 0.644 }    & \textbf{ 0.644 }    & \textbf{ 0.644 }    & 0.622 \\
     & F\textsubscript{1}    & 0.446    & 0.432    & \textbf{ 0.492 }    & \textbf{ 0.492 }    & \textbf{ 0.492 }    & \textbf{ 0.492 }    & 0.467 \\
@@ -43,47 +42,12 @@
     & P.    & 0.212    & 0.333    & \textbf{ 0.5 }    & \textbf{ 0.5 }    & \textbf{ 0.5 }    & \textbf{ 0.5 }    & 0.265 \\
     & R.    & \textbf{ 0.268 }    & 0.244    & 0.244    & 0.244    & 0.244    & 0.244    & 0.22 \\
     & F\textsubscript{1}    & 0.237    & 0.282    & \textbf{ 0.328 }    & \textbf{ 0.328 }    & \textbf{ 0.328 }    & \textbf{ 0.328 }    & 0.24 \\
-=======
-    & P.    & -    & 0.341    & 0.364    & 0.338    & 0.378    & \textbf{ 0.397 }    & 0.378    & \textbf{ 0.397 }    & 0.378    & \textbf{ 0.397 }    & 0.378    & \textbf{ 0.397 }    & 0.373    & - \\
-    & R.    & -    & \textbf{ 0.644 }    & 0.622    & 0.6    & 0.622    & \textbf{ 0.644 }    & 0.622    & \textbf{ 0.644 }    & 0.622    & \textbf{ 0.644 }    & 0.622    & \textbf{ 0.644 }    & 0.622    & - \\
-    & F\textsubscript{1}    & -    & 0.446    & 0.459    & 0.432    & 0.471    & \textbf{ 0.492 }    & 0.471    & \textbf{ 0.492 }    & 0.471    & \textbf{ 0.492 }    & 0.471    & \textbf{ 0.492 }    & 0.467    & - \\
-    \arrayrulecolor{kit-gray30} \midrule \arrayrulecolor{black}
-
-    \multirow{ 3 }{*}{\rotatebox{90}{\Dronology}}
-    & P.    & -    & 0.386    & 0.42    & 0.437    & -    & -    & 0.452    & 0.415    & \textbf{ 0.559 }    & 0.456    & \textbf{ 0.559 }    & 0.456    & 0.43    & - \\
-    & R.    & -    & \textbf{ 0.695 }    & 0.677    & 0.659    & -    & -    & 0.605    & 0.614    & 0.45    & 0.377    & 0.45    & 0.377    & 0.659    & - \\
-    & F\textsubscript{1}    & -    & 0.497    & 0.518    & \textbf{ 0.525 }    & -    & -    & 0.518    & 0.495    & 0.499    & 0.413    & 0.499    & 0.413    & 0.521    & - \\
-    \arrayrulecolor{kit-gray30} \midrule \arrayrulecolor{black}
-
-    \multirow{ 3 }{*}{\rotatebox{90}{\GANNT}}
-    & P.    & -    & 0.544    & 0.561    & 0.569    & -    & -    & -    & -    & \textbf{ 0.621 }    & 0.61    & \textbf{ 0.621 }    & 0.61    & 0.569    & - \\
-    & R.    & -    & \textbf{ 0.544 }    & \textbf{ 0.544 }    & \textbf{ 0.544 }    & -    & -    & -    & -    & 0.529    & 0.529    & 0.529    & 0.529    & \textbf{ 0.544 }    & - \\
-    & F\textsubscript{1}    & -    & 0.544    & 0.552    & 0.556    & -    & -    & -    & -    & \textbf{ 0.571 }    & 0.567    & \textbf{ 0.571 }    & 0.567    & 0.556    & - \\
-    \arrayrulecolor{kit-gray30} \midrule \arrayrulecolor{black}
-
-    \multirow{ 3 }{*}{\rotatebox{90}{\ModisDataset}}
-    & P.    & -    & 0.212    & 0.306    & 0.333    & 0.474    & \textbf{ 0.5 }    & 0.474    & \textbf{ 0.5 }    & 0.474    & \textbf{ 0.5 }    & 0.474    & \textbf{ 0.5 }    & 0.265    & - \\
-    & R.    & -    & \textbf{ 0.268 }    & \textbf{ 0.268 }    & 0.244    & 0.22    & 0.244    & 0.22    & 0.244    & 0.22    & 0.244    & 0.22    & 0.244    & 0.22    & - \\
-    & F\textsubscript{1}    & -    & 0.237    & 0.286    & 0.282    & 0.3    & \textbf{ 0.328 }    & 0.3    & \textbf{ 0.328 }    & 0.3    & \textbf{ 0.328 }    & 0.3    & \textbf{ 0.328 }    & 0.24    & - \\
->>>>>>> 43918e7c
     \arrayrulecolor{kit-gray30} \midrule \arrayrulecolor{black}
 
     \multirow{ 3 }{*}{\rotatebox{90}{\WARC}}
-    & P.    & -    & 0.38    & 0.418    & 0.433    & 0.503    & 0.522    & 0.503    & 0.522    & \textbf{ 0.569 }    & 0.474    & \textbf{ 0.569 }    & 0.474    & 0.43    & - \\
-    & R.    & -    & \textbf{ 0.699 }    & 0.676    & 0.669    & 0.603    & 0.61    & 0.603    & 0.61    & 0.456    & 0.471    & 0.456    & 0.471    & 0.676    & - \\
-    & F\textsubscript{1}    & -    & 0.492    & 0.517    & 0.526    & 0.548    & \textbf{ 0.563 }    & 0.548    & \textbf{ 0.563 }    & 0.506    & 0.472    & 0.506    & 0.472    & 0.526    & - \\
-    \arrayrulecolor{kit-gray30} \midrule \arrayrulecolor{black}
-
-    \multirow{ 3 }{*}{\rotatebox{90}{\Avg}}
-    & P.    & -    & 0.373    & 0.414    & 0.422    & 0.452    & 0.473    & 0.452    & 0.459    & \textbf{ 0.52 }    & 0.487    & \textbf{ 0.52 }    & 0.487    & 0.413    & - \\
-    & R.    & -    & \textbf{ 0.57 }    & 0.557    & 0.543    & 0.482    & 0.499    & 0.512    & 0.528    & 0.455    & 0.453    & 0.455    & 0.453    & 0.544    & - \\
-    & F\textsubscript{1}    & -    & 0.443    & 0.466    & 0.464    & 0.44    & 0.461    & 0.459    & \textbf{ 0.47 }    & 0.469    & 0.454    & 0.469    & 0.454    & 0.462    & - \\
-    \arrayrulecolor{kit-gray30} \midrule \arrayrulecolor{black}
-
-    \multirow{ 3 }{*}{\rotatebox{90}{\WeightedAvg}}
-    & P.    & -    & 0.388    & 0.424    & 0.436    & 0.472    & 0.493    & 0.462    & 0.454    & \textbf{ 0.547 }    & 0.48    & \textbf{ 0.547 }    & 0.48    & 0.43    & - \\
-    & R.    & -    & \textbf{ 0.637 }    & 0.621    & 0.608    & 0.536    & 0.549    & 0.57    & 0.582    & 0.459    & 0.435    & 0.459    & 0.435    & 0.61    & - \\
-    & F\textsubscript{1}    & -    & 0.477    & 0.498    & 0.502    & 0.487    & \textbf{ 0.505 }    & 0.502    & 0.5    & 0.492    & 0.449    & 0.492    & 0.449    & 0.5    & - \\
+    & P.    & 0.38    & 0.433    & \textbf{ 0.522 }    & \textbf{ 0.522 }    & 0.474    & 0.474    & 0.503 \\
+    & R.    & \textbf{ 0.699 }    & 0.669    & 0.61    & 0.61    & 0.471    & 0.471    & 0.603 \\
+    & F\textsubscript{1}    & 0.492    & 0.526    & \textbf{ 0.563 }    & \textbf{ 0.563 }    & 0.472    & 0.472    & 0.548 \\
     \arrayrulecolor{kit-gray30} \midrule \arrayrulecolor{black}
 
     \multirow{ 3 }{*}{\rotatebox{90}{\Avg}}
