/* Licensed under MIT 2025. */
package edu.kit.kastel.sdq.lissa.ratlr.classifier;

import java.util.Optional;

import edu.kit.kastel.sdq.lissa.ratlr.cache.Cache;
import edu.kit.kastel.sdq.lissa.ratlr.cache.CacheKey;
import edu.kit.kastel.sdq.lissa.ratlr.cache.CacheManager;
import edu.kit.kastel.sdq.lissa.ratlr.configuration.ModuleConfiguration;
import edu.kit.kastel.sdq.lissa.ratlr.context.ContextStore;
import edu.kit.kastel.sdq.lissa.ratlr.knowledge.Element;

import dev.langchain4j.model.chat.ChatModel;

/**
 * A simple classifier that uses a language model to determine trace links between elements.
 * This classifier uses a straightforward yes/no approach, asking the language model
 * directly whether elements are related. It includes caching to improve performance
 * and supports custom templates for the classification request.
 */
public class SimpleClassifier extends Classifier {

    public static final String PROMPT_TEMPLATE_KEY = "template";

    /**
     * The default template for classification requests.
     * This template presents two artifacts and asks if they are related.
     */
    private static final String DEFAULT_TEMPLATE =
            """
            Question: Here are two parts of software development artifacts.

            {source_type}: '''{source_content}'''

            {target_type}: '''{target_content}'''
            Are they related?

            Answer with 'yes' or 'no'.
            """;

    private final Cache cache;

    /**
     * Provider for the language model used in classification.
     */
    private final ChatLanguageModelProvider provider;

    /**
     * The language model instance used for classification.
     */
    private final ChatModel llm;

    /**
     * The template used for classification requests.
     */
    private String template;

    /**
     * Creates a new simple classifier with the specified configuration.
     *
     * @param configuration The module configuration containing classifier settings
     * @param contextStore The shared context store for pipeline components
     */
    public SimpleClassifier(ModuleConfiguration configuration, ContextStore contextStore) {
        super(ChatLanguageModelProvider.threads(configuration), contextStore);
        this.provider = new ChatLanguageModelProvider(configuration);
        this.template = configuration.argumentAsString(PROMPT_TEMPLATE_KEY, DEFAULT_TEMPLATE);
        this.cache = CacheManager.getDefaultInstance()
                .getCache(this.getClass().getSimpleName() + "_" + provider.modelName() + "_" + provider.seed());
        this.llm = provider.createChatModel();
    }

    /**
     * Creates a new simple classifier with the specified parameters.
     * This constructor is used internally for creating thread-local copies.
     *
     * @param threads The number of threads to use for parallel processing
     * @param cache The cache to use for storing classification results
     * @param provider The language model provider
     * @param template The template to use for classification requests
     */
    private SimpleClassifier(
            int threads, Cache cache, ChatLanguageModelProvider provider, String template, ContextStore contextStore) {
        super(threads, contextStore);
        this.cache = cache;
        this.provider = provider;
        this.template = template;
        this.llm = provider.createChatModel();
    }

    /**
     * Creates a copy of this simple classifier.
     * This method is used for parallel processing.
     *
     * @return A new simple classifier instance with the same configuration
     */
    @Override
<<<<<<< HEAD
    public final Classifier copyOf() {
        return new SimpleClassifier(threads, cache, provider, template);
=======
    protected final Classifier copyOf() {
        return new SimpleClassifier(threads, cache, provider, template, contextStore);
>>>>>>> 98cf79fc
    }

    @Override
    public void setClassificationPrompt(String prompt) {
        this.template = prompt;
    }

    /**
     * Classifies a pair of elements by using the language model to determine if they are related.
     * The classification result is cached to avoid redundant LLM calls.
     *
     * @param source The source element
     * @param target The target element
     * @return A classification result if the elements are related, empty otherwise
     */
    @Override
    protected final Optional<ClassificationResult> classify(Element source, Element target) {
        String llmResponse = classifyIntern(source, target);

        String thinkEnd = "</think>";
        if (llmResponse.startsWith("<think>") && llmResponse.contains(thinkEnd)) {
            // Omit the thinking of models like deepseek-r1
            llmResponse = llmResponse
                    .substring(llmResponse.indexOf(thinkEnd) + thinkEnd.length())
                    .strip();
        }

        boolean isRelated = llmResponse.toLowerCase().contains("yes");
        if (isRelated) {
            return Optional.of(ClassificationResult.of(source, target));
        }

        return Optional.empty();
    }

    /**
     * Performs the actual classification using the language model.
     * The result is cached to avoid redundant LLM calls.
     *
     * @param source The source element
     * @param target The target element
     * @return The language model's response
     */
    private String classifyIntern(Element source, Element target) {
        String request = template.replace("{source_type}", source.getType())
                .replace("{source_content}", source.getContent())
                .replace("{target_type}", target.getType())
                .replace("{target_content}", target.getContent());

        CacheKey cacheKey = CacheKey.of(provider.modelName(), provider.seed(), CacheKey.Mode.CHAT, request);
        String cachedResponse = cache.get(cacheKey, String.class);
        if (cachedResponse != null) {
            return cachedResponse;
        } else {
            logger.info(
                    "Classifying ({}): {} and {}",
                    provider.modelName(),
                    source.getIdentifier(),
                    target.getIdentifier());
            String response = llm.chat(request);
            cache.put(cacheKey, response);
            return response;
        }
    }
}<|MERGE_RESOLUTION|>--- conflicted
+++ resolved
@@ -95,13 +95,8 @@
      * @return A new simple classifier instance with the same configuration
      */
     @Override
-<<<<<<< HEAD
     public final Classifier copyOf() {
-        return new SimpleClassifier(threads, cache, provider, template);
-=======
-    protected final Classifier copyOf() {
         return new SimpleClassifier(threads, cache, provider, template, contextStore);
->>>>>>> 98cf79fc
     }
 
     @Override
