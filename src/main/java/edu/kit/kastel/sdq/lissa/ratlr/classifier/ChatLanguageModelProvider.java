/* Licensed under MIT 2025. */
package edu.kit.kastel.sdq.lissa.ratlr.classifier;

import java.nio.charset.StandardCharsets;
import java.time.Duration;
import java.util.Base64;
import java.util.Map;

import edu.kit.kastel.sdq.lissa.ratlr.configuration.ModuleConfiguration;
import edu.kit.kastel.sdq.lissa.ratlr.utils.Environment;

import dev.langchain4j.model.chat.ChatModel;
import dev.langchain4j.model.ollama.OllamaChatModel;
import dev.langchain4j.model.openai.OpenAiChatModel;

/**
 * Provides chat language model instances for different platforms.
 * This class supports multiple language model platforms (OpenAI, Ollama, Blablador)
 * and handles their configuration, including authentication and model settings.
 *
 * Required environment variables for each platform:
 * <ul>
 *   <li>OpenAI:
 *     <ul>
 *       <li>{@code OPENAI_ORGANIZATION_ID}: Your OpenAI organization ID</li>
 *       <li>{@code OPENAI_API_KEY}: Your OpenAI API key</li>
 *     </ul>
 *   </li>
 *   <li>Ollama:
 *     <ul>
 *       <li>{@code OLLAMA_HOST}: The host URL for the Ollama server (optional)</li>
 *       <li>{@code OLLAMA_USER}: Username for Ollama authentication (optional)</li>
 *       <li>{@code OLLAMA_PASSWORD}: Password for Ollama authentication (optional)</li>
 *     </ul>
 *   </li>
 *   <li>Blablador:
 *     <ul>
 *       <li>{@code BLABLADOR_API_KEY}: Your Blablador API key</li>
 *     </ul>
 *   </li>
 * </ul>
 *
 * @see ChatLanguageModelPlatform
 */
public class ChatLanguageModelProvider {
    /**
     * Default seed value for model.
     */
    public static final int DEFAULT_SEED = 133742243;

    /**
     * Default temperature setting for the model.
     */
    public static final double DEFAULT_TEMPERATURE = 0.0;

    // TODO: Refactor as Module Parameter?
    /**
     * Models that do not support temperature settings. Lower temperature values mean less creativity and variation
     * in the model's responses.
     */
    private static final String[] MODELS_WITHOUT_TEMPERATURE = {"o4-mini-2025-04-16", "gpt-5-mini"};
    /**
     * The platform to use for the language model.
     */
    private final ChatLanguageModelPlatform platform;

    /**
     * The name of the model to use.
     */
    private String modelName;

    /**
     * The seed value for model randomization.
     */
    private int seed;

    /**
     * Temperature setting for the model.
     */
    private double temperature;

    /**
     * Creates a new chat language model provider with the specified configuration.
     * The configuration name should be in the format "mode_platform" (e.g., "simple_openai").
     *
     * @param configuration The module configuration containing model settings
     */
    public ChatLanguageModelProvider(ModuleConfiguration configuration) {
        this.platform = ChatLanguageModelPlatform.fromModuleConfiguration(configuration);
        this.initPlatformParameters(configuration);
    }

    /**
     * Creates a chat model instance based on the configured platform.
     *
     * @return A chat model instance for the configured platform
     * @throws IllegalArgumentException If the platform is not supported
     */
    public ChatModel createChatModel() {
        return switch (platform) {
            case OPENAI -> createOpenAiChatModel(modelName, seed, temperature);
            case OLLAMA -> createOllamaChatModel(modelName, seed, temperature);
            case BLABLADOR -> createBlabladorChatModel(modelName, seed, temperature);
            case DEEPSEEK -> createDeepSeekChatModel(modelName, seed, temperature);
        };
    }

    /**
     * Initializes the model platform settings from the configuration.
     * Sets the model name and seed value based on the platform.
     *
     * @param configuration The module configuration containing model settings
     * @throws IllegalArgumentException If the platform is not supported
     */
    private void initPlatformParameters(ModuleConfiguration configuration) {
        final String modelKey = "model";
        this.modelName = configuration.argumentAsString(modelKey, platform.getDefaultModel());
        this.seed = configuration.argumentAsInt("seed", DEFAULT_SEED);
        this.temperature = configuration.argumentAsDouble("temperature", DEFAULT_TEMPERATURE);
    }

    /**
     * Gets the name of the configured model.
     *
     * @return The model name
     */
    public String modelName() {
        return modelName;
    }

    /**
     * Gets the seed value used for model randomization.
     *
     * @return The seed value
     */
    public int seed() {
        return seed;
    }

    /**
<<<<<<< HEAD
     * Gets the platform for which the language model is configured.
     *
     * @return The platform name
     */
    public String platform() {
        return platform;
=======
     * Gets the temperature setting for the model.
     *
     * @return The temperature value
     */
    public double temperature() {
        return temperature;
>>>>>>> a19a6803
    }

    /**
     * Determines the number of threads to use based on the platform.
     * OpenAI and Blablador platforms use 100 threads, while others use 1.
     *
     * @param configuration The module configuration
     * @return The number of threads to use
     */
    public static int threads(ModuleConfiguration configuration) {
        return ChatLanguageModelPlatform.fromModuleConfiguration(configuration).getThreads();
    }

    /**
     * Creates an Ollama chat model instance.
     * The model is configured with authentication if credentials are provided.
     *
     * @param model The name of the model to use
     * @param seed The seed value for randomization
     * @param temperature The temperature setting for the model
     * @return A configured Ollama chat model instance
     */
    private static OllamaChatModel createOllamaChatModel(String model, int seed, double temperature) {
        String host = Environment.getenv("OLLAMA_HOST");
        String user = Environment.getenv("OLLAMA_USER");
        String password = Environment.getenv("OLLAMA_PASSWORD");

        var ollama = OllamaChatModel.builder()
                .baseUrl(host)
                .modelName(model)
                .timeout(Duration.ofMinutes(15))
                .temperature(temperature)
                .seed(seed);
        if (user != null && password != null && !user.isEmpty() && !password.isEmpty()) {
            ollama.customHeaders(Map.of(
                    "Authorization",
                    "Basic "
                            + Base64.getEncoder()
                                    .encodeToString((user + ":" + password).getBytes(StandardCharsets.UTF_8))));
        }
        return ollama.build();
    }

    /**
     * Creates an OpenAI chat model instance.
     * Requires OpenAI organization ID and API key to be set in environment variables.
     *
     * @param model The name of the model to use
     * @param seed The seed value for randomization
     * @param temperature The temperature setting for the model
     * @return A configured OpenAI chat model instance
     * @throws IllegalStateException If required environment variables are not set
     */
    private static OpenAiChatModel createOpenAiChatModel(String model, int seed, double temperature) {
        String openAiOrganizationId = Environment.getenv("OPENAI_ORGANIZATION_ID");
        String openAiApiKey = Environment.getenv("OPENAI_API_KEY");
        if (openAiOrganizationId == null || openAiApiKey == null) {
            throw new IllegalStateException("OPENAI_ORGANIZATION_ID or OPENAI_API_KEY environment variable not set");
        }
        // Ideal temperature for most deterministic results
        double temperature = 0.0;
        // Set temperature based on the model type as some do not support temperature values
        for (String modelWithoutTemperature : MODELS_WITHOUT_TEMPERATURE) {
            if (model.equals(modelWithoutTemperature)) {
                temperature = 1.0;
                break;
            }
        }
        return new OpenAiChatModel.OpenAiChatModelBuilder()
                .modelName(model)
                .organizationId(openAiOrganizationId)
                .apiKey(openAiApiKey)
                .temperature(temperature)
                .seed(seed)
                .build();
    }

    /**
     * Creates a Blablador chat model instance.
     * Requires Blablador API key to be set in environment variables.
     *
     * @param model The name of the model to use
     * @param seed The seed value for randomization
     * @param temperature The temperature setting for the model
     * @return A configured Blablador chat model instance
     * @throws IllegalStateException If required environment variables are not set
     */
    private static OpenAiChatModel createBlabladorChatModel(String model, int seed, double temperature) {
        String blabladorApiKey = Environment.getenv("BLABLADOR_API_KEY");
        if (blabladorApiKey == null) {
            throw new IllegalStateException("BLABLADOR_API_KEY environment variable not set");
        }
        return new OpenAiChatModel.OpenAiChatModelBuilder()
                .baseUrl("https://api.helmholtz-blablador.fz-juelich.de/v1")
                .modelName(model)
                .apiKey(blabladorApiKey)
                .temperature(temperature)
                .seed(seed)
                .build();
    }

    /**
     * Creates a DeepSeek chat model instance.
     * Requires DeepSeek API key to be set in environment variables.
     *
     * @param model The name of the model to use
     * @param seed The seed value for randomization
     * @param temperature The temperature setting for the model
     * @return A configured DeepSeek chat model instance
     * @throws IllegalStateException If required environment variables are not set
     */
    private static OpenAiChatModel createDeepSeekChatModel(String model, int seed, double temperature) {
        String deepseekApiKey = Environment.getenv("DEEPSEEK_API_KEY");
        if (deepseekApiKey == null) {
            throw new IllegalStateException("DEEPSEEK_API_KEY environment variable not set");
        }
        return new OpenAiChatModel.OpenAiChatModelBuilder()
                .baseUrl("https://api.deepseek.com/v1")
                .modelName(model)
                .apiKey(deepseekApiKey)
                .temperature(temperature)
                .seed(seed)
                .build();
    }

    /**
     * Returns the parameters used to create the cache key for this model.
     * This method is used to identify the cache uniquely.
     *
     * @return An array of strings representing the cache parameters
     * @see edu.kit.kastel.sdq.lissa.ratlr.cache.CacheManager#getCache(Object, String[])
     */
    public String[] getCacheParameters() {
        if (temperature == 0.0) {
            // Backwards compatibility with the old mode that did not have temperature
            return new String[] {modelName(), String.valueOf(seed())};
        } else {
            return new String[] {modelName(), String.valueOf(seed()), String.valueOf(temperature())};
        }
    }
}<|MERGE_RESOLUTION|>--- conflicted
+++ resolved
@@ -53,12 +53,6 @@
      */
     public static final double DEFAULT_TEMPERATURE = 0.0;
 
-    // TODO: Refactor as Module Parameter?
-    /**
-     * Models that do not support temperature settings. Lower temperature values mean less creativity and variation
-     * in the model's responses.
-     */
-    private static final String[] MODELS_WITHOUT_TEMPERATURE = {"o4-mini-2025-04-16", "gpt-5-mini"};
     /**
      * The platform to use for the language model.
      */
@@ -138,21 +132,21 @@
     }
 
     /**
-<<<<<<< HEAD
-     * Gets the platform for which the language model is configured.
-     *
-     * @return The platform name
-     */
-    public String platform() {
-        return platform;
-=======
      * Gets the temperature setting for the model.
      *
      * @return The temperature value
      */
     public double temperature() {
         return temperature;
->>>>>>> a19a6803
+    }
+
+    /**
+     * Gets the platform for which the language model is configured.
+     *
+     * @return The platform name
+     */
+    public ChatLanguageModelPlatform platform() {
+        return platform;
     }
 
     /**
@@ -212,15 +206,6 @@
         if (openAiOrganizationId == null || openAiApiKey == null) {
             throw new IllegalStateException("OPENAI_ORGANIZATION_ID or OPENAI_API_KEY environment variable not set");
         }
-        // Ideal temperature for most deterministic results
-        double temperature = 0.0;
-        // Set temperature based on the model type as some do not support temperature values
-        for (String modelWithoutTemperature : MODELS_WITHOUT_TEMPERATURE) {
-            if (model.equals(modelWithoutTemperature)) {
-                temperature = 1.0;
-                break;
-            }
-        }
         return new OpenAiChatModel.OpenAiChatModelBuilder()
                 .modelName(model)
                 .organizationId(openAiOrganizationId)
