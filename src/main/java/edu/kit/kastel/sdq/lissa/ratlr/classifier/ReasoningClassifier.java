--- conflicted
+++ resolved
@@ -99,14 +99,9 @@
     }
 
     @Override
-<<<<<<< HEAD
     public final Classifier copyOf() {
-        return new ReasoningClassifier(threads, cache, provider, prompt, useOriginalArtifacts, useSystemMessage);
-=======
-    protected final Classifier copyOf() {
         return new ReasoningClassifier(
                 threads, cache, provider, prompt, useOriginalArtifacts, useSystemMessage, contextStore);
->>>>>>> 98cf79fc
     }
 
     @Override
