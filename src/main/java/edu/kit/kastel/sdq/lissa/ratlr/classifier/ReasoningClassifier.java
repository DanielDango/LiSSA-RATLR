/* Licensed under MIT 2025. */
package edu.kit.kastel.sdq.lissa.ratlr.classifier;

import static dev.langchain4j.internal.Utils.quoted;

import java.util.ArrayList;
import java.util.HashMap;
import java.util.List;
import java.util.Map;
import java.util.Optional;
import java.util.regex.Matcher;
import java.util.regex.Pattern;

import edu.kit.kastel.sdq.lissa.ratlr.cache.Cache;
import edu.kit.kastel.sdq.lissa.ratlr.cache.CacheManager;
import edu.kit.kastel.sdq.lissa.ratlr.cache.ClassifierCacheKey;
import edu.kit.kastel.sdq.lissa.ratlr.configuration.ModuleConfiguration;
import edu.kit.kastel.sdq.lissa.ratlr.context.ContextStore;
import edu.kit.kastel.sdq.lissa.ratlr.knowledge.Element;

import dev.langchain4j.data.message.*;
import dev.langchain4j.model.chat.ChatModel;
import dev.langchain4j.model.chat.response.ChatResponse;

/**
 * A classifier that uses a language model to reason about trace links between elements.
 * This classifier employs a chat-based approach to determine if elements are related,
 * using configurable prompts and caching to improve performance.
 */
public class ReasoningClassifier extends Classifier {

    public static final String REASONING_CLASSIFIER_NAME = "reasoning";

    private final Cache cache;

    /**
     * Provider for the language model used in classification.
     */
    private final ChatLanguageModelProvider provider;

    /**
     * The language model instance used for classification.
     */
    private final ChatModel llm;

    /**
     * The prompt template used for classification requests.
     */
    private String prompt;

    /**
     * Whether to use original artifacts instead of nested elements.
     */
    private final boolean useOriginalArtifacts;

    /**
     * Whether to include a system message in the chat.
     */
    private final boolean useSystemMessage;

    /**
     * Creates a new reasoning classifier with the specified configuration.
     *
     * @param configuration The module configuration containing classifier settings
     * @param contextStore The shared context store for pipeline components
     */
    public ReasoningClassifier(ModuleConfiguration configuration, ContextStore contextStore) {
        super(ChatLanguageModelProvider.threads(configuration), contextStore);
        this.provider = new ChatLanguageModelProvider(configuration);
        this.cache = CacheManager.getDefaultInstance().getCache(this, provider.getCacheParameters());
        this.prompt = configuration.argumentAsStringByEnumIndex(
                "prompt", 0, ReasoningClassifierPrompt.values(), ReasoningClassifierPrompt::getPromptTemplate);
        this.useOriginalArtifacts = configuration.argumentAsBoolean("use_original_artifacts", false);
        this.useSystemMessage = configuration.argumentAsBoolean("use_system_message", true);
        this.llm = this.provider.createChatModel();
    }

    /**
     * Creates a new reasoning classifier with the specified parameters.
     * This constructor is used internally for creating thread-local copies.
     *
     * @param threads The number of threads to use for parallel processing
     * @param cache The cache to use for storing classification results
     * @param provider The language model provider
     * @param prompt The prompt template to use
     * @param useOriginalArtifacts Whether to use original artifacts
     * @param useSystemMessage Whether to include a system message
     */
    private ReasoningClassifier(
            int threads,
            Cache cache,
            ChatLanguageModelProvider provider,
            String prompt,
            boolean useOriginalArtifacts,
            boolean useSystemMessage,
            ContextStore contextStore) {
        super(threads, contextStore);
        this.cache = cache;
        this.provider = provider;
        this.prompt = prompt;
        this.useOriginalArtifacts = useOriginalArtifacts;
        this.useSystemMessage = useSystemMessage;
        this.llm = this.provider.createChatModel();
    }

    @Override
    public final Classifier copyOf() {
        return new ReasoningClassifier(
                threads, cache, provider, prompt, useOriginalArtifacts, useSystemMessage, contextStore);
    }

    @Override
    public void setClassificationPrompt(String prompt) {
        this.prompt = prompt;
    }

    @Override
    public Map<String, String> getCacheParameters() {
        Map<String, String> providerParams = provider.getCacheParameters();
        Map<String, String> params = new HashMap<>(providerParams);
        params.put("classifier", REASONING_CLASSIFIER_NAME);
        return params;
    }

    /**
     * Classifies a pair of elements by using the language model to reason about their relationship.
     * The classification result is cached to avoid redundant LLM calls.
     *
     * @param source The source element
     * @param target The target element
     * @return A classification result if the elements are related, empty otherwise
     */
    @Override
    protected final Optional<ClassificationResult> classify(Element source, Element target) {
        var targetToConsider = target;
        if (useOriginalArtifacts) {
            while (targetToConsider.getParent() != null) {
                targetToConsider = targetToConsider.getParent();
            }
        }

        var sourceToConsider = source;
        /* TODO Maybe reactivate the sourceToConsider in the future ..
        if(useOriginalArtifacts){
            while (sourceToConsider.getParent() != null) {
                sourceToConsider = sourceToConsider.getParent();
            }
        }
        */

        String llmResponse = classifyIntern(sourceToConsider, targetToConsider);
        boolean isRelated = isRelated(llmResponse);
        if (isRelated) {
            return Optional.of(ClassificationResult.of(source, targetToConsider));
        }
        return Optional.empty();
    }

    /**
     * Determines if the language model's response indicates a trace link.
     * The response is expected to contain a trace tag with "yes" or "no".
     *
     * @param llmResponse The response from the language model
     * @return true if the response indicates a trace link, false otherwise
     */
    private boolean isRelated(String llmResponse) {
        Pattern pattern = Pattern.compile("<trace>(.*?)</trace>", Pattern.CASE_INSENSITIVE);
        Matcher matcher = pattern.matcher(llmResponse);
        boolean related = false;
        if (matcher.find()) {
            related = matcher.group().toLowerCase().contains("yes");
        } else {
            logger.debug("No trace tag found in response: {}", llmResponse);
        }
        return related;
    }

    /**
     * Performs the actual classification using the language model.
     * The result is cached to avoid redundant LLM calls.
     *
     * @param source The source element
     * @param target The target element
     * @return The language model's response
     */
    private String classifyIntern(Element source, Element target) {
        List<ChatMessage> messages = new ArrayList<>();
        if (useSystemMessage)
            messages.add(new SystemMessage(
                    "Your job is to determine if there is a traceability link between two artifacts of a system."));

        String request = prompt.replace("{source_type}", source.getType())
                .replace("{source_content}", source.getContent())
                .replace("{target_type}", target.getType())
                .replace("{target_content}", target.getContent());
        messages.add(new UserMessage(request));

<<<<<<< HEAD
        // TODO Don't rely on messages.toString() as it is not stable
        ClassifierCacheKey cacheKey = ClassifierCacheKey.of(
                provider.modelName(),
                provider.seed(),
                provider.temperature(),
                ClassifierCacheKey.Mode.CHAT,
                messages.toString());
=======
        String messageString = getRepresentation(messages);
        CacheKey cacheKey = CacheKey.of(
                provider.modelName(), provider.seed(), provider.temperature(), CacheKey.Mode.CHAT, messageString);
>>>>>>> ba20d07a

        String cachedResponse = cache.get(cacheKey, String.class);
        if (cachedResponse != null) {
            return cachedResponse;
        } else {
            logger.info(
                    "Classifying ({}): {} and {}",
                    provider.modelName(),
                    source.getIdentifier(),
                    target.getIdentifier());
            ChatResponse response = llm.chat(messages);
            String responseText = response.aiMessage().text();
            cache.put(cacheKey, responseText);
            return responseText;
        }
    }

    private String getRepresentation(List<ChatMessage> messages) {
        List<String> messageStrings =
                messages.stream().map(this::getRepresentation).toList();
        return messageStrings.toString();
    }

    private String getRepresentation(ChatMessage message) {
        return switch (message) {
            case SystemMessage systemMessage -> "SystemMessage { text = %s }".formatted(quoted(systemMessage.text()));
            case UserMessage userMessage -> {
                List<String> content = userMessage.contents().stream()
                        .map(this::getRepresentation)
                        .toList();
                yield "UserMessage { name = %s contents = %s }".formatted(quoted(userMessage.name()), content);
            }

            default ->
                throw new IllegalStateException("Unexpected message type: %s. Expected SystemMessage or UserMessage"
                        .formatted(message.getClass().getName()));
        };
    }

    private String getRepresentation(Content content) {
        return switch (content) {
            case TextContent textContent -> "TextContent { text = %s }".formatted(quoted(textContent.text()));
            default ->
                throw new IllegalStateException("Unexpected content type: %s. Expected TextContent"
                        .formatted(content.getClass().getName()));
        };
    }
}<|MERGE_RESOLUTION|>--- conflicted
+++ resolved
@@ -195,19 +195,13 @@
                 .replace("{target_content}", target.getContent());
         messages.add(new UserMessage(request));
 
-<<<<<<< HEAD
-        // TODO Don't rely on messages.toString() as it is not stable
+        String messageString = getRepresentation(messages);
         ClassifierCacheKey cacheKey = ClassifierCacheKey.of(
                 provider.modelName(),
                 provider.seed(),
                 provider.temperature(),
                 ClassifierCacheKey.Mode.CHAT,
-                messages.toString());
-=======
-        String messageString = getRepresentation(messages);
-        CacheKey cacheKey = CacheKey.of(
-                provider.modelName(), provider.seed(), provider.temperature(), CacheKey.Mode.CHAT, messageString);
->>>>>>> ba20d07a
+                messageString);
 
         String cachedResponse = cache.get(cacheKey, String.class);
         if (cachedResponse != null) {
