/* Licensed under MIT 2025. */
package edu.kit.kastel.sdq.lissa.ratlr.elementstore;

import java.util.ArrayList;
import java.util.Arrays;
import java.util.HashMap;
import java.util.List;
import java.util.Map;

import org.jspecify.annotations.Nullable;

import edu.kit.kastel.sdq.lissa.ratlr.configuration.ModuleConfiguration;
import edu.kit.kastel.sdq.lissa.ratlr.elementstore.strategy.RetrievalStrategy;
import edu.kit.kastel.sdq.lissa.ratlr.knowledge.Element;
import edu.kit.kastel.sdq.lissa.ratlr.utils.Pair;

/**
 * A store for elements and their embeddings in the LiSSA framework.
 * This class manages a collection of elements and their associated vector embeddings,
<<<<<<< HEAD
 * as part of LiSSA's trace link analysis approach.
 *
=======
 * providing functionality for similarity search and element retrieval as part of
 * LiSSA's trace link analysis approach.
 * <p>
>>>>>>> ba20d07a
 * The store can operate in two distinct roles within the LiSSA pipeline:
 * <ul>
 *     <li>{@link SourceElementStore}</li>
 *     <li>{@link TargetElementStore}</li>
 * </ul>
 */
public class ElementStore {

    /**
     * Maps element identifiers to their corresponding elements and embeddings.
     * Used by LiSSA to maintain the relationship between elements and their vector representations.
     */
    private final Map<String, Pair<Element, float[]>> idToElementWithEmbedding;

    /**
     * List of all elements and their embeddings.
     * Used by LiSSA to maintain the order and full set of elements for processing.
     */
    private final List<Pair<Element, float[]>> elementsWithEmbedding;

    /**
<<<<<<< HEAD
=======
     * Strategy to find similar elements.
     * {@code null} indicates source store mode (no similarity search).
     */
    private final @Nullable RetrievalStrategy retrievalStrategy;

    /**
>>>>>>> ba20d07a
     * Creates a new element store for the LiSSA framework.
     *
     * @param configuration The configuration of the module
     * @param similarityRetriever Whether this store should be a target store (true) or source store (false).
     *                           Target stores support similarity search but limit results.
     *                           Source stores allow retrieving all elements but don't support similarity search.
     * @throws IllegalArgumentException If max_results is less than 1 in target store mode
     */
    public ElementStore(ModuleConfiguration configuration, boolean similarityRetriever) {
        if (!similarityRetriever && !"custom".equals(configuration.name())) {
            RetrievalStrategy.logger.error(
                    "The element store is created in source store mode, but the retrieval strategy is not set to \"custom\". This is likely a configuration error as source stores do not use retrieval strategies.");
        }

        elementsWithEmbedding = new ArrayList<>();
        idToElementWithEmbedding = new HashMap<>();
    }

    /**
     * Creates a new element store with the provided content.
     * This constructor is used for initializing the store with existing elements and their embeddings.
     *
     * @param content List of pairs containing elements and their embeddings
     * @param retrievalStrategy The retrieval strategy to use for finding similar elements
     *                          For source stores, this should be null.
     */
    public ElementStore(List<Pair<Element, float[]>> content, RetrievalStrategy retrievalStrategy) {

        elementsWithEmbedding = new ArrayList<>();
        idToElementWithEmbedding = new HashMap<>();
        List<Element> elements = new ArrayList<>();
        List<float[]> embeddings = new ArrayList<>();
        for (var pair : content) {
            var element = pair.first();
            var embedding = pair.second();
            elements.add(element);
            embeddings.add(Arrays.copyOf(embedding, embedding.length));
        }
        setup(elements, embeddings);
    }

    /**
     * Initializes the element store with elements and their embeddings for LiSSA's processing.
     *
     * @param elements List of elements to store
     * @param embeddings List of embeddings corresponding to the elements
     * @throws IllegalStateException If the store is already initialized
     * @throws IllegalArgumentException If the number of elements and embeddings don't match
     */
    public void setup(List<Element> elements, List<float[]> embeddings) {
        if (!elementsWithEmbedding.isEmpty() || !idToElementWithEmbedding.isEmpty()) {
            throw new IllegalStateException("The element store is already set up.");
        }

        if (elements.size() != embeddings.size()) {
            throw new IllegalArgumentException("The number of elements and embeddings must be equal.");
        }

        for (int i = 0; i < elements.size(); i++) {
            var element = elements.get(i);
            var embedding = embeddings.get(i);
            var pair = new Pair<>(element, embedding);
            elementsWithEmbedding.add(pair);
            idToElementWithEmbedding.put(element.getIdentifier(), pair);
        }
    }

    /**
     * Retrieves an element and its embedding by its identifier.
     * Available in both source and target store modes for LiSSA's element lookup.
     *
     * @param id The identifier of the element to retrieve
     * @return A pair containing the element and its embedding, or null if not found
     */
    public @Nullable Pair<Element, float[]> getById(String id) {
        var element = idToElementWithEmbedding.get(id);
        if (element == null) {
            return null;
        }
        return new Pair<>(element.first(), Arrays.copyOf(element.second(), element.second().length));
    }

    /**
     * Retrieves all elements that have a specific parent element.
     * Available in both source and target store modes for LiSSA's hierarchical analysis.
     *
     * @param parentId The identifier of the parent element
     * @return List of pairs containing elements and their embeddings
     */
    public List<Pair<Element, float[]>> getElementsByParentId(String parentId) {
        List<Pair<Element, float[]>> elements = new ArrayList<>();
        for (Pair<Element, float[]> element : elementsWithEmbedding) {
            if (element.first().getParent() != null
                    && element.first().getParent().getIdentifier().equals(parentId)) {
                elements.add(new Pair<>(element.first(), Arrays.copyOf(element.second(), element.second().length)));
            }
        }
        return elements;
    }

    /**
     * Internal method to retrieve all elements.
     * Available in both source and target store modes for LiSSA's internal processing.
     *
     * @param onlyCompare If true, only returns elements marked for comparison
     * @return List of pairs containing elements and their embeddings
     */
    protected List<Pair<Element, float[]>> getAllElementsIntern(boolean onlyCompare) {
        List<Pair<Element, float[]>> elements = new ArrayList<>();
        for (Pair<Element, float[]> element : elementsWithEmbedding) {
            if (!onlyCompare || element.first().isCompare()) {
                elements.add(new Pair<>(element.first(), Arrays.copyOf(element.second(), element.second().length)));
            }
        }
        return elements;
    }

    protected int size() {
        return elementsWithEmbedding.size();
    }
}<|MERGE_RESOLUTION|>--- conflicted
+++ resolved
@@ -17,14 +17,9 @@
 /**
  * A store for elements and their embeddings in the LiSSA framework.
  * This class manages a collection of elements and their associated vector embeddings,
-<<<<<<< HEAD
- * as part of LiSSA's trace link analysis approach.
- *
-=======
  * providing functionality for similarity search and element retrieval as part of
  * LiSSA's trace link analysis approach.
  * <p>
->>>>>>> ba20d07a
  * The store can operate in two distinct roles within the LiSSA pipeline:
  * <ul>
  *     <li>{@link SourceElementStore}</li>
@@ -46,15 +41,6 @@
     private final List<Pair<Element, float[]>> elementsWithEmbedding;
 
     /**
-<<<<<<< HEAD
-=======
-     * Strategy to find similar elements.
-     * {@code null} indicates source store mode (no similarity search).
-     */
-    private final @Nullable RetrievalStrategy retrievalStrategy;
-
-    /**
->>>>>>> ba20d07a
      * Creates a new element store for the LiSSA framework.
      *
      * @param configuration The configuration of the module
